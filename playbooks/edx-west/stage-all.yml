--- conflicted
+++ resolved
@@ -13,8 +13,4 @@
     - "{{ secure_dir }}/vars/datadog_stage.yml"
   roles:
     - common
-<<<<<<< HEAD
-=======
     - supervisor
->>>>>>> 3e037702
-    - datadog
