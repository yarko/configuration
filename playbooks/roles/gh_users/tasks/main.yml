--- conflicted
+++ resolved
@@ -29,19 +29,12 @@
     dest=/etc/sudoers.d/gh owner=root group=root
     mode=0440 validate='visudo -cf %s'
 
-<<<<<<< HEAD
-- name: gh_users | create github users
-=======
 - name: create sudo github users
->>>>>>> 74420e09
   user:
     name={{ item }} groups=gh
     shell=/bin/bash
   with_items: gh_users
 
-<<<<<<< HEAD
-- name: gh_users | create .ssh directory
-=======
 - name: create non-sudo github users
   user:
     name={{ item }}
@@ -49,7 +42,6 @@
   with_items: gh_users_no_sudo
 
 - name: create .ssh directory
->>>>>>> 74420e09
   file:
     path=/home/{{ item }}/.ssh state=directory mode=0700
     owner={{ item }}
