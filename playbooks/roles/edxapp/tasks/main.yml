# requires:
#  - group_vars/all
#  - common/tasks/main.yml
---
<<<<<<< HEAD
- name: Change permissions on datadir
  file: path={{ app_base_dir }}/data state=directory owner=www-data group=www-data
  tags:
  - cms
  - lms
  - lms-env
  - update

- name: Change owner on staticfiles
  file: path={{ app_base_dir }}/staticfiles state=directory owner=www-data group=adm
  tags:
  - cms
  - lms
  - lms-env
  - update

- name: Create theming directory
  file: path={{ app_base_dir }}/themes state=directory mode=2775 group=adm owner=www-data
  tags:
  - cms
  - lms
  - cms-env
  - lms-env
  - update

- name: install a bunch of system packages on which LMS and CMS rely
  apt: pkg={{','.join(lms_debian_pkgs)}} state=present
  tags:
  - lms
  - cms
  - install

- name: creating edxapp upstart script
  sudo: True
  template: src=edxapp.conf.j2 dest=/etc/init/edxapp.conf owner=root group=root
  when: "celery_worker is not defined"
  tags:
  - upstart
  - gunicorn
  - update

- name: create edx-workers upstart script
  template: src=edx-workers.conf.j2 dest=/etc/init/edx-workers.conf owner=root group=root
  when: "celery_worker is defined"
  tags:
  - upstart
  - update

- name: Create edxapp sandbox group
  group: name={{ EDXAPP_SANDBOX_GROUP }}
  when: EDXAPP_PYTHON_SANDBOX
  tags:
  - edxapp-sandbox

- name: Create edxapp sandbox user
  user: name={{ EDXAPP_SANDBOX_USER }} group={{ EDXAPP_SANDBOX_GROUP }} shell=/bin/false home={{ EDXAPP_SANDBOX_VENV_DIR }}
  when: EDXAPP_PYTHON_SANDBOX
  tags:
  - edxapp-sandbox

- name: Create edxapp sandbox virtual env directory
  file: >
    path="{{ EDXAPP_SANDBOX_VENV_DIR }}"
    state=directory
    owner=root
    group=root
    mode=0755
  when: EDXAPP_PYTHON_SANDBOX
  tags:
  - edxapp-sandbox

- name: Create edxapp sandbox virtualenv
  command: /usr/local/bin/virtualenv {{ EDXAPP_SANDBOX_VENV_DIR }} --distribute creates={{ EDXAPP_SANDBOX_VENV_DIR }}/bin/activate
  when: EDXAPP_PYTHON_SANDBOX
  tags:
  - edxapp-sandbox

- name: Install apparmor system pkg
  apt: pkg=apparmor-utils state=present
  when: EDXAPP_PYTHON_SANDBOX
  tags:
  - edxapp-sandbox

- name: write out apparmor code sandbox config
  template: src=code.sandbox.j2 dest=/etc/apparmor.d/code.sandbox mode=0644 owner=root group=root
  when: EDXAPP_PYTHON_SANDBOX
  tags:
  - edxapp-sandbox

- name: write out sandbox user sudoers config
  template: src=95-sandbox-sudoer.j2 dest=/etc/sudoers.d/95-{{ EDXAPP_SANDBOX_USER }} mode=0440 owner=root group=root
  when: EDXAPP_PYTHON_SANDBOX
  tags:
  - edxapp-sandbox

# we boostrap and enable the apparmor service here.  in deploy.yml we disable, deploy, then re-enable
# so we need to enable it in main.yml
- name: start apparmor service
  service: name=apparmor state=started
  when: EDXAPP_PYTHON_SANDBOX
  tags:
  - edxapp-sandbox

- name: (bootstrap) load code sandbox profile
  command: apparmor_parser -r /etc/apparmor.d/code.sandbox
  when: EDXAPP_PYTHON_SANDBOX
  tags:
  - edxapp-sandbox

- name: (bootstrap) put code sandbox into aa-enforce or aa-complain mode depending on EDXAPP_SANDBOX_ENFORCE
  command: /usr/sbin/{{ edxapp_aa_command }} /etc/apparmor.d/code.sandbox
  when: EDXAPP_PYTHON_SANDBOX
  tags:
  - edxapp-sandbox


- include: npm.yml
- include: ruby.yml
- include: deploy.yml
=======


- name: edxapp | Install logrotate configuration for tracking file
  template: dest=/etc/logrotate.d/tracking.log src=edx_logrotate_tracking_log.j2 owner=root group=root mode=644
  notify:
  - "edxapp | restart edxapp"
  - "edxapp | restart edxapp_workers"

- name: edxapp | create application user
  user: >
    name="{{ edxapp_user }}" home="{{ edxapp_app_dir }}"
    createhome=no shell=/bin/false
  notify:
  - "edxapp | restart edxapp"
  - "edxapp | restart edxapp_workers"

- name: edxapp | create edxapp user dirs
  file: >
    path="{{ item }}" state=directory
    owner="{{ edxapp_user }}" group="{{ common_web_group }}"
  notify:
  - "edxapp | restart edxapp"
  - "edxapp | restart edxapp_workers"
  with_items:
    - "{{ edxapp_app_dir }}"
    - "{{ edxapp_data_dir }}"
    - "{{ edxapp_venvs_dir }}"
    - "{{ edxapp_theme_dir }}"
    - "{{ edxapp_staticfile_dir }}"

- name: edxapp | create edxapp log dir
  file: >
    path="{{ edxapp_log_dir }}" state=directory
    owner="{{ common_log_user }}" group="{{ common_log_user }}"
  notify:
  - "edxapp | restart edxapp"
  - "edxapp | restart edxapp_workers"

- name: edxapp | create web-writable edxapp data dirs
  file: >
    path="{{ item }}" state=directory
    owner="{{ common_web_user }}" group="{{ edxapp_user }}"
    mode="0775"
  notify:
  - "edxapp | restart edxapp"
  - "edxapp | restart edxapp_workers"
  with_items:
    - "{{ edxapp_course_data_dir }}"
    - "{{ edxapp_upload_dir }}"

- name: edxapp | install system packages on which LMS and CMS rely
  apt: pkg={{','.join(edxapp_debian_pkgs)}} state=present
  notify:
  - "edxapp | restart edxapp"
  - "edxapp | restart edxapp_workers"

- name: edxapp | create log directories for service variants
  notify:
  - "edxapp | restart edxapp"
  - "edxapp | restart edxapp_workers"
  file: >
    path={{ edxapp_log_dir }}/{{ item }} state=directory
    owner={{ common_log_user }} group={{ common_log_user }}
    mode=0750
  with_items: service_variants_enabled

- name: edxapp | setup the edxapp env
  notify:
  - "edxapp | restart edxapp"
  - "edxapp | restart edxapp_workers"
  template: >
    src=edxapp_env.j2 dest={{ edxapp_app_dir }}/edxapp_env
    owner={{ edxapp_user }}  group={{ common_web_user }}
    mode=0644

- include: deploy.yml

- name: edxapp | create a symlink for venv python
  file: >
    src="{{ edxapp_venv_bin }}/{{ item }}"
    dest={{ COMMON_BIN_DIR }}/{{ item }}.edxapp
    state=link
  with_items:
  - python
  - pip
>>>>>>> 3e037702
<|MERGE_RESOLUTION|>--- conflicted
+++ resolved
@@ -2,128 +2,6 @@
 #  - group_vars/all
 #  - common/tasks/main.yml
 ---
-<<<<<<< HEAD
-- name: Change permissions on datadir
-  file: path={{ app_base_dir }}/data state=directory owner=www-data group=www-data
-  tags:
-  - cms
-  - lms
-  - lms-env
-  - update
-
-- name: Change owner on staticfiles
-  file: path={{ app_base_dir }}/staticfiles state=directory owner=www-data group=adm
-  tags:
-  - cms
-  - lms
-  - lms-env
-  - update
-
-- name: Create theming directory
-  file: path={{ app_base_dir }}/themes state=directory mode=2775 group=adm owner=www-data
-  tags:
-  - cms
-  - lms
-  - cms-env
-  - lms-env
-  - update
-
-- name: install a bunch of system packages on which LMS and CMS rely
-  apt: pkg={{','.join(lms_debian_pkgs)}} state=present
-  tags:
-  - lms
-  - cms
-  - install
-
-- name: creating edxapp upstart script
-  sudo: True
-  template: src=edxapp.conf.j2 dest=/etc/init/edxapp.conf owner=root group=root
-  when: "celery_worker is not defined"
-  tags:
-  - upstart
-  - gunicorn
-  - update
-
-- name: create edx-workers upstart script
-  template: src=edx-workers.conf.j2 dest=/etc/init/edx-workers.conf owner=root group=root
-  when: "celery_worker is defined"
-  tags:
-  - upstart
-  - update
-
-- name: Create edxapp sandbox group
-  group: name={{ EDXAPP_SANDBOX_GROUP }}
-  when: EDXAPP_PYTHON_SANDBOX
-  tags:
-  - edxapp-sandbox
-
-- name: Create edxapp sandbox user
-  user: name={{ EDXAPP_SANDBOX_USER }} group={{ EDXAPP_SANDBOX_GROUP }} shell=/bin/false home={{ EDXAPP_SANDBOX_VENV_DIR }}
-  when: EDXAPP_PYTHON_SANDBOX
-  tags:
-  - edxapp-sandbox
-
-- name: Create edxapp sandbox virtual env directory
-  file: >
-    path="{{ EDXAPP_SANDBOX_VENV_DIR }}"
-    state=directory
-    owner=root
-    group=root
-    mode=0755
-  when: EDXAPP_PYTHON_SANDBOX
-  tags:
-  - edxapp-sandbox
-
-- name: Create edxapp sandbox virtualenv
-  command: /usr/local/bin/virtualenv {{ EDXAPP_SANDBOX_VENV_DIR }} --distribute creates={{ EDXAPP_SANDBOX_VENV_DIR }}/bin/activate
-  when: EDXAPP_PYTHON_SANDBOX
-  tags:
-  - edxapp-sandbox
-
-- name: Install apparmor system pkg
-  apt: pkg=apparmor-utils state=present
-  when: EDXAPP_PYTHON_SANDBOX
-  tags:
-  - edxapp-sandbox
-
-- name: write out apparmor code sandbox config
-  template: src=code.sandbox.j2 dest=/etc/apparmor.d/code.sandbox mode=0644 owner=root group=root
-  when: EDXAPP_PYTHON_SANDBOX
-  tags:
-  - edxapp-sandbox
-
-- name: write out sandbox user sudoers config
-  template: src=95-sandbox-sudoer.j2 dest=/etc/sudoers.d/95-{{ EDXAPP_SANDBOX_USER }} mode=0440 owner=root group=root
-  when: EDXAPP_PYTHON_SANDBOX
-  tags:
-  - edxapp-sandbox
-
-# we boostrap and enable the apparmor service here.  in deploy.yml we disable, deploy, then re-enable
-# so we need to enable it in main.yml
-- name: start apparmor service
-  service: name=apparmor state=started
-  when: EDXAPP_PYTHON_SANDBOX
-  tags:
-  - edxapp-sandbox
-
-- name: (bootstrap) load code sandbox profile
-  command: apparmor_parser -r /etc/apparmor.d/code.sandbox
-  when: EDXAPP_PYTHON_SANDBOX
-  tags:
-  - edxapp-sandbox
-
-- name: (bootstrap) put code sandbox into aa-enforce or aa-complain mode depending on EDXAPP_SANDBOX_ENFORCE
-  command: /usr/sbin/{{ edxapp_aa_command }} /etc/apparmor.d/code.sandbox
-  when: EDXAPP_PYTHON_SANDBOX
-  tags:
-  - edxapp-sandbox
-
-
-- include: npm.yml
-- include: ruby.yml
-- include: deploy.yml
-=======
-
 
 - name: edxapp | Install logrotate configuration for tracking file
   template: dest=/etc/logrotate.d/tracking.log src=edx_logrotate_tracking_log.j2 owner=root group=root mode=644
@@ -198,6 +76,75 @@
     owner={{ edxapp_user }}  group={{ common_web_user }}
     mode=0644
 
+- name: Create edxapp sandbox group
+  group: name={{ EDXAPP_SANDBOX_GROUP }}
+  when: EDXAPP_PYTHON_SANDBOX
+  tags:
+  - edxapp-sandbox
+
+- name: Create edxapp sandbox user
+  user: name={{ EDXAPP_SANDBOX_USER }} group={{ EDXAPP_SANDBOX_GROUP }} shell=/bin/false home={{ EDXAPP_SANDBOX_VENV_DIR }}
+  when: EDXAPP_PYTHON_SANDBOX
+  tags:
+  - edxapp-sandbox
+
+- name: Create edxapp sandbox virtual env directory
+  file: >
+    path="{{ EDXAPP_SANDBOX_VENV_DIR }}"
+    state=directory
+    owner=root
+    group=root
+    mode=0755
+  when: EDXAPP_PYTHON_SANDBOX
+  tags:
+  - edxapp-sandbox
+
+- name: Create edxapp sandbox virtualenv
+  command: /usr/local/bin/virtualenv {{ EDXAPP_SANDBOX_VENV_DIR }} --distribute creates={{ EDXAPP_SANDBOX_VENV_DIR }}/bin/activate
+  when: EDXAPP_PYTHON_SANDBOX
+  tags:
+  - edxapp-sandbox
+
+- name: Install apparmor system pkg
+  apt: pkg=apparmor-utils state=present
+  when: EDXAPP_PYTHON_SANDBOX
+  tags:
+   edxapp-sandbox
+
+- name: write out apparmor code sandbox config
+  template: src=code.sandbox.j2 dest=/etc/apparmor.d/code.sandbox mode=0644 owner=root group=root
+  when: EDXAPP_PYTHON_SANDBOX
+  tags:
+  - edxapp-sandbox
+
+- name: write out sandbox user sudoers config
+  template: src=95-sandbox-sudoer.j2 dest=/etc/sudoers.d/95-{{ EDXAPP_SANDBOX_USER }} mode=0440 owner=root group=root
+  when: EDXAPP_PYTHON_SANDBOX
+  tags:
+  - edxapp-sandbox
+
+# we boostrap and enable the apparmor service here.  in deploy.yml we disable, deploy, then re-enable
+# so we need to enable it in main.yml
+- name: start apparmor service
+  service: name=apparmor state=started
+  when: EDXAPP_PYTHON_SANDBOX
+  tags:
+  - edxapp-sandbox
+
+- name: (bootstrap) load code sandbox profile
+  command: apparmor_parser -r /etc/apparmor.d/code.sandbox
+  when: EDXAPP_PYTHON_SANDBOX
+  tags:
+  - edxapp-sandbox
+
+- name: (bootstrap) put code sandbox into aa-enforce or aa-complain mode depending on EDXAPP_SANDBOX_ENFORCE
+  command: /usr/sbin/{{ edxapp_aa_command }} /etc/apparmor.d/code.sandbox
+  when: EDXAPP_PYTHON_SANDBOX
+  tags:
+  - edxapp-sandbox
+
+- include: npm.yml
+- include: ruby.yml
 - include: deploy.yml
 
 - name: edxapp | create a symlink for venv python
@@ -208,4 +155,3 @@
   with_items:
   - python
   - pip
->>>>>>> 3e037702
