- name: edxapp | setup the edxapp env
  notify:
  - "edxapp | restart edxapp"
  - "edxapp | restart edxapp_workers"
  template: >
    src=edxapp_env.j2 dest={{ edxapp_app_dir }}/edxapp_env
    owner={{ edxapp_user }}  group={{ common_web_user }}
    mode=0644

# Optional auth for git
- name: create ssh script for git (not authenticated)
  template: >
    src=git_ssh_noauth.sh.j2 dest={{ edxapp_git_ssh }}
    owner={{ edxapp_user }} mode=750
  when: not EDXAPP_USE_GIT_IDENTITY

- name: create ssh script for git (authenticated)
  template: >
    src=git_ssh_auth.sh.j2 dest={{ edxapp_git_ssh }}
    owner={{ edxapp_user }} mode=750
  when: EDXAPP_USE_GIT_IDENTITY

- name: install read-only ssh key
  copy: >
    src={{ EDXAPP_LOCAL_GIT_IDENTITY }} dest={{ edxapp_git_identity }}
    force=yes owner={{ edxapp_user }} mode=0600
  when: EDXAPP_USE_GIT_IDENTITY

# Do A Checkout
- name: edxapp | checkout edx-platform repo into {{edxapp_code_dir}}
  git: dest={{edxapp_code_dir}} repo={{edx_platform_repo}} version={{edx_platform_version}}
  register: chkout
  sudo_user: "{{ edxapp_user }}"
  environment:
    GIT_SSH: "{{ edxapp_git_ssh }}"
  notify:
  - "edxapp | restart edxapp"
  - "edxapp | restart edxapp_workers"

- name: edxapp | git clean after checking out edx-platform
  shell: cd {{edxapp_code_dir}} && git clean -xdf
  sudo_user: "{{ edxapp_user }}"
  notify:
  - "edxapp | restart edxapp"
  - "edxapp | restart edxapp_workers"

- name: edxapp | checkout theme
  git: dest={{ edxapp_app_dir }}/themes/{{edxapp_theme_name}} repo={{edxapp_theme_source_repo}} version={{edxapp_theme_version}}
  when: edxapp_theme_name != ''
  sudo_user: "{{ edxapp_user }}"
  environment:
    GIT_SSH: "{{ edxapp_git_ssh }}"
  notify:
  - "edxapp | restart edxapp"
  - "edxapp | restart edxapp_workers"

<<<<<<< HEAD
- name: edxapp | create checksum for requirements, package.json and Gemfile
=======
- name: remove read-only ssh key
  file: path={{ edxapp_git_identity }} state=absent
  when: EDXAPP_USE_GIT_IDENTITY

- name: create checksum for requirements, package.json and Gemfile
>>>>>>> d6cd44dd
  shell: >
    /usr/bin/md5sum {{ " ".join(edxapp_chksum_req_files) }} 2>/dev/null > /var/tmp/edxapp.req.new
  sudo_user: "{{ edxapp_user }}"
  ignore_errors: true

- stat: path=/var/tmp/edxapp.req.new
  register: new
  sudo_user: "{{ edxapp_user }}"

- stat: path=/var/tmp/edxapp.req.installed
  register: inst
  sudo_user: "{{ edxapp_user }}"

# Substitute github mirror in all requirements files
# This is run on every single deploy
- name: edxapp | Updating requirement files for git mirror
  command: |
    /bin/sed -i -e 's/github\.com/{{ COMMON_GIT_MIRROR }}/g' {{ " ".join(edxapp_all_req_files) }}
  sudo_user: "{{ edxapp_user }}"
  notify:
  - "edxapp | restart edxapp"
  - "edxapp | restart edxapp_workers"

# Ruby plays that need to be run after platform updates.
- name: edxapp | gem install bundler
  shell: >
    gem install bundle
      chdir={{ edxapp_code_dir }}
      executable=/bin/bash
  environment: "{{ edxapp_environment }}"
  sudo_user: "{{ edxapp_user }}"
  notify:
  - "edxapp | restart edxapp"
  - "edxapp | restart edxapp_workers"

- name: edxapp | bundle install
  shell: >
    bundle install --binstubs
      chdir={{ edxapp_code_dir }}
      executable=/bin/bash
  sudo_user: "{{ edxapp_user }}"
  environment: "{{ edxapp_environment }}"
  notify:
  - "edxapp | restart edxapp"
  - "edxapp | restart edxapp_workers"

# Set the npm registry
- name: edxapp | Set the npm registry
  shell:
    npm config set registry 'http://registry.npmjs.org'
    creates="{{ edxapp_app_dir }}/.npmrc"
  sudo_user: "{{ edxapp_user }}"
  environment: "{{ edxapp_environment }}"
  notify:
  - "edxapp | restart edxapp"
  - "edxapp | restart edxapp_workers"

# Node play that need to be run after platform updates.
- name: edxapp | Install edx-platform npm dependencies
  shell: npm install chdir={{ edxapp_code_dir }}
  sudo_user: "{{ edxapp_user }}"
  environment: "{{ edxapp_environment }}"
  notify:
  - "edxapp | restart edxapp"
  - "edxapp | restart edxapp_workers"


# Install the python pre requirements into {{ edxapp_venv_dir }}
- name : edxapp | install python pre-requirements
  pip: >
    requirements="{{pre_requirements_file}}"
    virtualenv="{{edxapp_venv_dir}}"
    state=present
    extra_args="-i {{ edxapp_pypi_local_mirror }}"
  sudo_user: "{{ edxapp_user }}"
  environment: "{{ edxapp_environment }}"
  notify:
  - "edxapp | restart edxapp"
  - "edxapp | restart edxapp_workers"
  when: not inst.stat.exists or new.stat.md5 != inst.stat.md5

# Install the python modules into {{ edxapp_venv_dir }}
- name : edxapp | install python base-requirements
  # Need to use shell rather than pip so that we can maintain the context of our current working directory; some
  # requirements are pathed relative to the edx-platform repo. Using the pip from inside the virtual environment implicitly
  # installs everything into that virtual environment.
  shell: >
    {{ edxapp_venv_dir }}/bin/pip install -i {{ edxapp_pypi_local_mirror }} --exists-action w --use-mirrors -r {{ base_requirements_file }}
    chdir={{ edxapp_code_dir }}
  environment: "{{ edxapp_environment }}"
  sudo_user: "{{ edxapp_user }}"
  notify:
  - "edxapp | restart edxapp"
  - "edxapp | restart edxapp_workers"
  when: not inst.stat.exists or new.stat.md5 != inst.stat.md5

# Install the python post requirements into {{ edxapp_venv_dir }}
- name : edxapp | install python post-requirements
  pip: >
    requirements="{{post_requirements_file}}"
    virtualenv="{{edxapp_venv_dir}}"
    state=present
    extra_args="-i {{ edxapp_pypi_local_mirror }}"
  sudo_user: "{{ edxapp_user }}"
  environment: "{{ edxapp_environment }}"
  notify:
  - "edxapp | restart edxapp"
  - "edxapp | restart edxapp_workers"
  when: not inst.stat.exists or new.stat.md5 != inst.stat.md5

# Install the final python modules into {{ edxapp_venv_dir }}
- name : edxapp | install python post-post requirements
  # Need to use shell rather than pip so that we can maintain the context of our current working directory; some
  # requirements are pathed relative to the edx-platform repo. Using the pip from inside the virtual environment implicitly
  # installs everything into that virtual environment.
  shell: >
    {{ edxapp_venv_dir }}/bin/pip install -i {{ edxapp_pypi_local_mirror }} --exists-action w --use-mirrors -r {{ item }}
    chdir={{ edxapp_code_dir }}
  with_items:
  - "{{ repo_requirements_file }}"
  - "{{ github_requirements_file }}"
  - "{{ local_requirements_file }}"
  sudo_user: "{{ edxapp_user }}"
  notify:
  - "edxapp | restart edxapp"
  - "edxapp | restart edxapp_workers"


# Install the sandbox python modules into {{ edxapp_venv_dir }}
- name : edxapp | install sandbox requirements into regular venv
  # Need to use shell rather than pip so that we can maintain the context of our current working directory; some
  # requirements are pathed relative to the edx-platform repo. Using the pip from inside the virtual environment implicitly
  # installs everything into that virtual environment.
  shell: >
    {{ edxapp_venv_dir }}/bin/pip install -i {{ edxapp_pypi_local_mirror }} --exists-action w --use-mirrors -r {{ item }}
    chdir={{ edxapp_code_dir }}
  with_items:
  - "{{ sandbox_base_requirements }}"
  - "{{ sandbox_local_requirements }}"
  - "{{ sandbox_post_requirements }}"
  sudo_user: "{{ edxapp_user }}"
  when: "not EDXAPP_PYTHON_SANDBOX and (not inst.stat.exists or new.stat.md5 != inst.stat.md5)"
  notify:
  - "edxapp | restart edxapp"
  - "edxapp | restart edxapp_workers"

# The next few tasks set up the python code sandbox

# need to disable this profile, otherwise the pip inside the sandbox venv has no permissions
# to install anything
- name: edxapp | code sandbox | put sandbox apparmor profile in complain mode
  command: /usr/sbin/aa-complain /etc/apparmor.d/code.sandbox
  when: EDXAPP_PYTHON_SANDBOX
  tags:
  - edxapp-sandbox

- name: edxapp | code sandbox | Install base sandbox requirements and create sandbox virtualenv
  pip: >
    requirements="{{sandbox_base_requirements}}"
    virtualenv="{{edxapp_sandbox_venv_dir}}"
    state=present
    extra_args="-i {{ edxapp_pypi_local_mirror }} --exists-action w --use-mirrors"
  sudo_user: "{{ edxapp_sandbox_user }}"
  when: EDXAPP_PYTHON_SANDBOX
  notify:
  - "edxapp | restart edxapp"
  - "edxapp | restart edxapp_workers"
  tags:
  - edxapp-sandbox

- name: edxapp | code sandbox | Install sandbox requirements into sandbox venv
  shell: >
    {{ edxapp_sandbox_venv_dir }}/bin/pip install -i {{ edxapp_pypi_local_mirror }} --exists-action w --use-mirrors -r {{ item }}
    chdir={{ edxapp_code_dir }}
  with_items:
  - "{{ sandbox_local_requirements }}"
  - "{{ sandbox_post_requirements }}"
  sudo_user: "{{ edxapp_sandbox_user }}"
  when: EDXAPP_PYTHON_SANDBOX
  register: sandbox_install_output
  changed_when: "'installed' in sandbox_install_output"
  notify:
  - "edxapp | restart edxapp"
  - "edxapp | restart edxapp_workers"
  tags:
  - edxapp-sandbox

- name: edxapp | code sandbox | put code sandbox into aa-enforce or aa-complain mode, depending on EDXAPP_SANDBOX_ENFORCE
  command: /usr/sbin/{{ edxapp_aa_command }} /etc/apparmor.d/code.sandbox
  when: EDXAPP_PYTHON_SANDBOX
  tags:
  - edxapp-sandbox

- name: edxapp | compiling all py files in the edx-platform repo
  shell: "{{ edxapp_venv_bin }}/python -m compileall {{ edxapp_code_dir }}"
  sudo_user: "{{ edxapp_user }}"
  notify:
  - "edxapp | restart edxapp"
  - "edxapp | restart edxapp_workers"

  # alternative would be to give {{ common_web_user }} read access
  # to the virtualenv but that permission change will require
  # root access.
- name: edxapp | give other read permissions to the virtualenv
  command: chmod -R o+r "{{ edxapp_venv_dir }}"
  notify:
  - "edxapp | restart edxapp"
  - "edxapp | restart edxapp_workers"

- name: edxapp | create checksum for installed requirements
  shell: cp /var/tmp/edxapp.req.new /var/tmp/edxapp.req.installed
  sudo_user: "{{ edxapp_user }}"
  notify: "edxapp | restart edxapp"


# https://code.launchpad.net/~wligtenberg/django-openid-auth/mysql_fix/+merge/22726
# This is necessary for when syncdb is run and the django_openid_auth module is installed,
# not sure if this fix will ever get merged
- name: edxapp | openid workaround
  shell: sed -i -e 's/claimed_id = models.TextField(max_length=2047, unique=True/claimed_id = models.TextField(max_length=2047/' {{ edxapp_venv_dir }}/lib/python2.7/site-packages/django_openid_auth/models.py
  when: openid_workaround is defined
  sudo_user: "{{ edxapp_user }}"
  notify:
  - "edxapp | restart edxapp"
  - "edxapp | restart edxapp_workers"

# creates the supervisor jobs for the
# service variants configured, runs
# gather_assets and db migrations
- include: service_variant_config.yml

  # call supervisorctl update. this reloads
  # the supervisorctl config and restarts
  # the services if any of the configurations
  # have changed.

- name: edxapp | update supervisor configuration
  shell:  "{{ supervisor_ctl }} -c {{ supervisor_cfg }} update"
  register: supervisor_update
  sudo_user: "{{ supervisor_service_user }}"
  changed_when: supervisor_update.stdout != ""
  when: not devstack

- name: edxapp | ensure edxapp has started
  supervisorctl_local: >
    state=started
    supervisorctl_path={{ supervisor_ctl }}
    config={{ supervisor_cfg }}
    name="edxapp:{{ item }}"
  sudo_user: "{{ supervisor_service_user }}"
  when: celery_worker is not defined and not devstack
  with_items: service_variants_enabled

- name: edxapp | ensure edxapp_workers has started
  supervisorctl_local: >
    name="edxapp_worker:{{ item.service_variant }}_{{ item.queue }}_{{ item.concurrency }}"
    supervisorctl_path={{ supervisor_ctl }}
    config={{ supervisor_cfg }}
    state=started
  when: celery_worker is defined and not devstack
  with_items: edxapp_workers
  sudo_user: "{{ supervisor_service_user }}"

- name: create a symlink for venv python
  file: >
    src="{{ edxapp_venv_bin }}/{{ item }}"
    dest={{ COMMON_BIN_DIR }}/{{ item }}.edxapp
    state=link
  with_items:
  - python
  - pip


- set_fact: edxapp_installed=true<|MERGE_RESOLUTION|>--- conflicted
+++ resolved
@@ -54,15 +54,11 @@
   - "edxapp | restart edxapp"
   - "edxapp | restart edxapp_workers"
 
-<<<<<<< HEAD
-- name: edxapp | create checksum for requirements, package.json and Gemfile
-=======
 - name: remove read-only ssh key
   file: path={{ edxapp_git_identity }} state=absent
   when: EDXAPP_USE_GIT_IDENTITY
 
 - name: create checksum for requirements, package.json and Gemfile
->>>>>>> d6cd44dd
   shell: >
     /usr/bin/md5sum {{ " ".join(edxapp_chksum_req_files) }} 2>/dev/null > /var/tmp/edxapp.req.new
   sudo_user: "{{ edxapp_user }}"
