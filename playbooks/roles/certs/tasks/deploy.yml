---

- name: certs | create certificate application config
  template: >
    src=certs.env.json.j2
    dest={{ certs_app_dir }}/env.json
  sudo_user: "{{ certs_user }}"
  notify: certs | restart certs

- name: certs | create certificate auth file
  template: >
    src=certs.auth.json.j2
    dest={{ certs_app_dir }}/auth.json
  sudo_user: "{{ certs_user }}"
  notify: certs | restart certs

- name: certs | writing supervisor script for certificates
  template: >
    src=certs.conf.j2 dest={{ supervisor_cfg_dir }}/certs.conf
    owner={{ supervisor_user }} mode=0644
  notify: certs | restart certs

- name: certs | create ssh script for git
  template: >
    src={{ certs_git_ssh|basename }}.j2 dest={{ certs_git_ssh }}
    owner={{ certs_user }} mode=750
  notify: certs | restart certs

<<<<<<< HEAD
- name: certs | install read-only ssh key for the certs repo
  copy: >
    src={{ CERTS_LOCAL_GIT_IDENTITY }} dest={{ certs_git_identity }}
    force=yes owner={{ certs_user }} mode=0600
  notify: certs | restart certs
=======
- stat: path={{ CERTS_LOCAL_GIT_IDENTITY }}
  register: certs_identity

- name: install read-only ssh key for the certs repo
  copy: >
    src={{ CERTS_LOCAL_GIT_IDENTITY }} dest={{ certs_git_identity }}
    force=yes owner={{ certs_user }} mode=0600
  notify: restart certs
  when: certs_identity.stat.exists
>>>>>>> e63ec118

- name: certs | checkout certificates repo into {{ certs_code_dir }}
  git: dest={{ certs_code_dir }} repo={{ certs_repo }} version={{ certs_version }}
  sudo_user: "{{ certs_user }}"
  environment:
    GIT_SSH: "{{ certs_git_ssh }}"
<<<<<<< HEAD
  notify: certs | restart certs
=======
  notify: restart certs
  when: certs_identity.stat.exists
>>>>>>> e63ec118

- name: certs | remove read-only ssh key for the certs repo
  file: path={{ certs_git_identity }} state=absent
<<<<<<< HEAD
  notify: certs | restart certs
=======
  notify: restart certs
  when: certs_identity.stat.exists
>>>>>>> e63ec118

- name : install python requirements
  pip: requirements="{{ certs_requirements_file }}" virtualenv="{{ certs_venv_dir }}" state=present
  sudo_user: "{{ certs_user }}"
  notify: certs | restart certs

  # call supervisorctl update. this reloads
  # the supervisorctl config and restarts
  # the services if any of the configurations
  # have changed.
  #
- name: certs | update supervisor configuration
  shell:  "{{ supervisor_ctl }} -c {{ supervisor_cfg }} update"
  register: supervisor_update
  sudo_user: "{{ supervisor_service_user }}"
  changed_when: supervisor_update.stdout != ""

- name: certs | ensure certs has started
  supervisorctl_local: >
    name=certs
    supervisorctl_path={{ supervisor_ctl }}
    config={{ supervisor_cfg }}
    state=started
  sudo_user: "{{ supervisor_service_user }}"

- name: certs | create a symlink for venv python
  file: >
    src="{{ certs_venv_bin }}/{{ item }}"
    dest={{ COMMON_BIN_DIR }}/{{ item }}.certs
    state=link
  with_items:
  - python
  - pip

- set_fact: certs_installed=true<|MERGE_RESOLUTION|>--- conflicted
+++ resolved
@@ -26,13 +26,6 @@
     owner={{ certs_user }} mode=750
   notify: certs | restart certs
 
-<<<<<<< HEAD
-- name: certs | install read-only ssh key for the certs repo
-  copy: >
-    src={{ CERTS_LOCAL_GIT_IDENTITY }} dest={{ certs_git_identity }}
-    force=yes owner={{ certs_user }} mode=0600
-  notify: certs | restart certs
-=======
 - stat: path={{ CERTS_LOCAL_GIT_IDENTITY }}
   register: certs_identity
 
@@ -42,28 +35,19 @@
     force=yes owner={{ certs_user }} mode=0600
   notify: restart certs
   when: certs_identity.stat.exists
->>>>>>> e63ec118
 
 - name: certs | checkout certificates repo into {{ certs_code_dir }}
   git: dest={{ certs_code_dir }} repo={{ certs_repo }} version={{ certs_version }}
   sudo_user: "{{ certs_user }}"
   environment:
     GIT_SSH: "{{ certs_git_ssh }}"
-<<<<<<< HEAD
-  notify: certs | restart certs
-=======
   notify: restart certs
   when: certs_identity.stat.exists
->>>>>>> e63ec118
 
 - name: certs | remove read-only ssh key for the certs repo
   file: path={{ certs_git_identity }} state=absent
-<<<<<<< HEAD
-  notify: certs | restart certs
-=======
   notify: restart certs
   when: certs_identity.stat.exists
->>>>>>> e63ec118
 
 - name : install python requirements
   pip: requirements="{{ certs_requirements_file }}" virtualenv="{{ certs_venv_dir }}" state=present
