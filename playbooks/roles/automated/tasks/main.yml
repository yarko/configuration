--- conflicted
+++ resolved
@@ -129,24 +129,6 @@
   file: 
     path={{ automated_home }}/.ssh state=directory mode=0700 
     owner={{ automated_user }} group={{ automated_user }}
-<<<<<<< HEAD
-  tags:
-  - automated
-  - install
-  - update
-  
-- name: automated | copy key to .ssh/authorized_keys
-  copy: 
-    src=home/automator/.ssh/authorized_keys
-    dest={{ automated_home }}/.ssh/authorized_keys mode=0600 
-    owner={{ automated_user }} group={{ automated_user }}
-  tags:
-  - automated
-  - install
-  - update
-
-- name: automated | create allowed command links
-=======
 
 - name: build authorized_keys file
   template:
@@ -155,7 +137,6 @@
     owner={{ automated_user }} group={{ automated_user }}
   
 - name: create allowed command links
->>>>>>> d6cd44dd
   file:
     src={{ item }} dest={{ automated_home }}/bin/{{ item.split('/').pop() }}
     state=link
