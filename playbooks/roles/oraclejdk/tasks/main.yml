---

# oraclejdk
#
# Dependencies:
#
#   * common
#
# Example play:
#
#   roles:
#   - common
#   - oraclejdk

- name: oraclejdk | check for Oracle Java version {{ oraclejdk_base }}
  command: test -d /usr/lib/jvm/{{ oraclejdk_base }}
  ignore_errors: true
  register: oraclejdk_present

- name: oraclejdk | download Oracle Java
  shell: >
    curl -b gpw_e24=http%3A%2F%2Fwww.oracle.com -O -L {{ oraclejdk_url }}
      executable=/bin/bash
      chdir=/var/tmp
      creates=/var/tmp/{{ oraclejdk_file }}
  when: oraclejdk_present|failed

- name: oraclejdk | install Oracle Java
  shell: >
    mkdir -p /usr/lib/jvm && tar -C /usr/lib/jvm -zxvf /var/tmp/{{ oraclejdk_file }}
    creates=/usr/lib/jvm/{{ oraclejdk_base }}
    executable=/bin/bash

  sudo: true
  when: oraclejdk_present|failed

- name: oraclejdk | create symlink expected by elasticsearch
  file: src=/usr/lib/jvm/{{ oraclejdk_base }} dest={{ oraclejdk_link }} state=link
  when: oraclejdk_present|failed

<<<<<<< HEAD
- name: oraclejdk | add JAVA_HOME for Oracle Java
=======
- name: update alternatives java
  shell: >
    update-alternatives --install "/usr/bin/java" "java" "/usr/lib/jvm/{{ oraclejdk_base }}/bin/java" 1

- name: update alternatives javac
  shell: >
    update-alternatives --install "/usr/bin/javac" "javac" "/usr/lib/jvm/{{ oraclejdk_base }}/bin/javac" 1

- name: update alternatives javaws
  shell: >
    update-alternatives --install "/usr/bin/javaws" "javaws" "/usr/lib/jvm/{{ oraclejdk_base }}/bin/javaws" 1
  
- name: add JAVA_HOME for Oracle Java
>>>>>>> d6cd44dd
  template: src=java.sh.j2 dest=/etc/profile.d/java.sh owner=root group=root mode=0755
  when: oraclejdk_present|failed<|MERGE_RESOLUTION|>--- conflicted
+++ resolved
@@ -38,9 +38,6 @@
   file: src=/usr/lib/jvm/{{ oraclejdk_base }} dest={{ oraclejdk_link }} state=link
   when: oraclejdk_present|failed
 
-<<<<<<< HEAD
-- name: oraclejdk | add JAVA_HOME for Oracle Java
-=======
 - name: update alternatives java
   shell: >
     update-alternatives --install "/usr/bin/java" "java" "/usr/lib/jvm/{{ oraclejdk_base }}/bin/java" 1
@@ -54,6 +51,5 @@
     update-alternatives --install "/usr/bin/javaws" "javaws" "/usr/lib/jvm/{{ oraclejdk_base }}/bin/javaws" 1
   
 - name: add JAVA_HOME for Oracle Java
->>>>>>> d6cd44dd
   template: src=java.sh.j2 dest=/etc/profile.d/java.sh owner=root group=root mode=0755
   when: oraclejdk_present|failed