# requires:
#   - common/tasks/main.yml
---

- name: nginx | create nginx app dirs
  file: >
    path="{{ item }}"
    state=directory
    owner="{{ nginx_user }}"
    group="{{ common_web_group }}"
  with_items:
    - "{{ nginx_app_dir }}"
    - "{{ nginx_sites_available_dir }}"
    - "{{ nginx_sites_enabled_dir }}"
  notify: nginx | restart nginx

- name: nginx | create nginx data dirs
  file: >
    path="{{ item }}"
    state=directory
    owner="{{ common_web_user }}"
    group="{{ nginx_user }}"
  with_items:
    - "{{ nginx_data_dir }}"
    - "{{ nginx_log_dir }}"
  notify: nginx | restart nginx

- name: nginx | Install nginx packages
  apt: pkg={{','.join(nginx_debian_pkgs)}} state=present
  notify: nginx | restart nginx

- name: nginx | Server configuration file
  template: >
    src=nginx.conf.j2 dest=/etc/nginx/nginx.conf
    owner=root group={{ common_web_user }} mode=0644
  notify: nginx | reload nginx

- name: nginx | Creating common nginx configuration
  template: >
    src=edx-release.j2 dest={{ nginx_sites_available_dir }}/edx-release
    owner=root group=root mode=0600
  notify: nginx | reload nginx

- name: nginx | Creating link for common nginx configuration
  file: >
    src={{ nginx_sites_available_dir }}/edx-release
    dest={{ nginx_sites_enabled_dir }}/edx-release
    state=link owner=root group=root
  notify: nginx | reload nginx

- name: nginx | Copying nginx configs for {{ nginx_sites }}
  template: >
    src={{ item }}.j2 dest={{ nginx_sites_available_dir }}/{{ item }}
    owner=root group={{ common_web_user }} mode=0640
  notify: nginx | reload nginx
  with_items: nginx_sites

- name: nginx | Creating nginx config links for {{ nginx_sites }}
  file: >
    src={{ nginx_sites_available_dir }}/{{ item  }}
    dest={{ nginx_sites_enabled_dir }}/{{ item }}
    state=link owner=root group=root
  notify: nginx | reload nginx
  with_items: nginx_sites

- name: nginx | Write out htpasswd file
  htpasswd: >
    name={{ NGINX_HTPASSWD_USER }}
    password={{ NGINX_HTPASSWD_PASS }}
    path={{ nginx_htpasswd_file }}
  when: NGINX_HTPASSWD_USER and NGINX_HTPASSWD_PASS

- name: nginx | Create nginx log file location (just in case)
  file: >
    path={{ nginx_log_dir}} state=directory
    owner={{ common_web_user }} group={{ common_web_user }}

<<<<<<< HEAD
- name: nginx | copy ssl cert
=======
# Check to see if the ssl cert/key exists before copying.
# This extra check is done to prevent failures when
# ansible-playbook is run locally
- stat: path={{ NGINX_SSL_CERTIFICATE }}
  register: ssl_cert

- stat: path={{ NGINX_SSL_KEY }}
  register: ssl_key

- name: copy ssl cert
>>>>>>> e63ec118
  copy: >
    src={{ NGINX_SSL_CERTIFICATE }}
    dest=/etc/ssl/certs/
    owner=root group=root mode=0644
  when: ssl_cert.stat.exists and NGINX_ENABLE_SSL and NGINX_SSL_CERTIFICATE != 'ssl-cert-snakeoil.pem'

- name: nginx | copy ssl key
  copy: >
    src={{ NGINX_SSL_KEY }}
    dest=/etc/ssl/private/
    owner=root group=root mode=0640
  when: ssl_key.stat.exists and NGINX_ENABLE_SSL and NGINX_SSL_KEY != 'ssl-cert-snakeoil.key'

# removing default link
- name: Removing default nginx config and restart (enabled)
  file: path={{ nginx_sites_enabled_dir }}/default state=absent
  notify: reload nginx

# Note that nginx logs to /var/log until it reads its configuration, so /etc/logrotate.d/nginx is still good

- name: Set up nginx access log rotation
  template: >
    dest=/etc/logrotate.d/nginx-access src=edx_logrotate_nginx_access.j2
    owner=root group=root mode=644

# removing default link
- name: nginx | Removing default nginx config and restart (enabled)
  file: path={{ nginx_sites_enabled_dir }}/default state=absent
  notify: nginx | reload nginx

# Note that nginx logs to /var/log until it reads its configuration, so /etc/logrotate.d/nginx is still good

- name: nginx | Set up nginx access log rotation
  template: >
    dest=/etc/logrotate.d/nginx-access src=edx_logrotate_nginx_access.j2
    owner=root group=root mode=644

- name: nginx | Set up nginx access log rotation
  template: >
    dest=/etc/logrotate.d/nginx-error src=edx_logrotate_nginx_error.j2
    owner=root group=root mode=644

# If tasks that notify restart nginx don't change the state of the remote system
# their corresponding notifications don't get run.  If nginx has been stopped for
# any reason, this will ensure that it is started up again.
- name: nginx | make sure nginx has started
  service: name=nginx state=started<|MERGE_RESOLUTION|>--- conflicted
+++ resolved
@@ -75,9 +75,6 @@
     path={{ nginx_log_dir}} state=directory
     owner={{ common_web_user }} group={{ common_web_user }}
 
-<<<<<<< HEAD
-- name: nginx | copy ssl cert
-=======
 # Check to see if the ssl cert/key exists before copying.
 # This extra check is done to prevent failures when
 # ansible-playbook is run locally
@@ -88,7 +85,6 @@
   register: ssl_key
 
 - name: copy ssl cert
->>>>>>> e63ec118
   copy: >
     src={{ NGINX_SSL_CERTIFICATE }}
     dest=/etc/ssl/certs/
