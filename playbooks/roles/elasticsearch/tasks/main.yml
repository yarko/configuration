---

# elasticsearch
# 
# Dependencies:
#
#   * common
#   * oraclejdk
# 
# Example play:
#  
# This role can be used to do a single-server or clustered
# installation of the elasticsearch service.  When a cluster
# is being installed, there are two important things that
# you must know.

# The ELASTICSEARCH_CLUSTERED var must be true.

# All hosts targeted by your play will be cluster peers.
# Elasticsearch will determine who the master should be.
#
# Ansible provides handy set operators for use in the
# plays host declaration, as seen in the following example.
#
# -  hosts: tag_role_elasticsearch:&tag_environment_stage
#    roles:
#    - common
#    - oraclejdk
#    - elasticsearch
#

- name:  elasticsearch | download elasticsearch
  get_url: >
    url={{ elasticsearch_url }}
    dest=/var/tmp/{{ elasticsearch_file }}
    force=no
  register: elasticsearch_reinstall

- name: elasticsearch | install elasticsearch from local package
  shell: >
    dpkg -i  --force-confold /var/tmp/elasticsearch-{{ elasticsearch_version }}.deb
    executable=/bin/bash
  when: elasticsearch_reinstall.changed

<<<<<<< HEAD
- name: elasticsearch | Ensure elasticsearch is enabled and started
  service: name=elasticsearch state=started enabled=yes
  tags:
    - elasticsearch
    - install
=======
- name: create directories
  file: >
    path="{{ item }}"
    state=directory
    owner="{{ elasticsearch_user }}"
    group="{{ elasticsearch_group }}"
  with_items:
    - "{{ elasticsearch_data_dir }}"
    - "{{ elasticsearch_log_dir }}"
    - "{{ elasticsearch_cfg_dir }}"

- name: update elasticsearch defaults
  template: >
    src=etc/default/elasticsearch.j2 dest=/etc/default/elasticsearch
  when: ELASTICSEARCH_CLUSTERED
    
- name: drop the elasticsearch config
  template: >
    src=edx/etc/elasticsearch/elasticsearch.yml.j2 dest={{ elasticsearch_cfg_dir }}/elasticsearch.yml
    mode=0744
  when: ELASTICSEARCH_CLUSTERED

- name: drop the elasticsearch logging config
  template: >
    src=edx/etc/elasticsearch/logging.yml.j2 dest={{ elasticsearch_cfg_dir }}/logging.yml
    mode=0744
  when: ELASTICSEARCH_CLUSTERED  
    
  # Plugin installation fails hard when the plugin already
  # exists. This is problematic if this is upgraded.

- name: check if the bigdesk plugin is installed
  stat: path=/usr/share/elasticsearch/plugins/bigdesk
  register: bigdesk
  
- name: install bigdesk plugin
  shell: >
    /usr/share/elasticsearch/bin/plugin -install lukas-vlcek/bigdesk/2.2.0
  when: bigdesk.stat.isdir is defined and bigdesk.stat.isdir == false
  
- name: Ensure elasticsearch is enabled and started
  service: name=elasticsearch state=restarted enabled=yes
>>>>>>> d6cd44dd
<|MERGE_RESOLUTION|>--- conflicted
+++ resolved
@@ -42,13 +42,6 @@
     executable=/bin/bash
   when: elasticsearch_reinstall.changed
 
-<<<<<<< HEAD
-- name: elasticsearch | Ensure elasticsearch is enabled and started
-  service: name=elasticsearch state=started enabled=yes
-  tags:
-    - elasticsearch
-    - install
-=======
 - name: create directories
   file: >
     path="{{ item }}"
@@ -91,4 +84,3 @@
   
 - name: Ensure elasticsearch is enabled and started
   service: name=elasticsearch state=restarted enabled=yes
->>>>>>> d6cd44dd
