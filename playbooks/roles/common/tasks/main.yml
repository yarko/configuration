--- conflicted
+++ resolved
@@ -38,12 +38,7 @@
   
 - name: Install role-independent useful system packages
   # do this before log dir setup; rsyslog package guarantees syslog user present
-<<<<<<< HEAD
-  apt: pkg={{item}} install_recommends=yes state=present update_cache=yes
-  with_items: common_pkgs
-=======
   apt: pkg={{','.join(common_debian_pkgs)}} install_recommends=yes state=present update_cache=yes
->>>>>>> 428578ea
   tags:
   - pre_install
   - update
